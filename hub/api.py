--- conflicted
+++ resolved
@@ -14,10 +14,7 @@
 import logging
 import hub.db as db
 import hub.transmutation as transmutation
-<<<<<<< HEAD
 import hub.ui as ui
-=======
->>>>>>> 86e74115
 
 logger = logging.getLogger(__name__)
 logger.setLevel(logging.DEBUG)  # will be throttled by handler log level (file, console)
@@ -73,15 +70,10 @@
     # do not store login_key!
 
 
-<<<<<<< HEAD
 # @router.get('/v1/managers/{login_key}/bases')
 @router.get('/v1/managers/bases')
 async def list_bases(request: Request):
     login_key=request.cookies.get("loginkey")
-=======
-@router.get('/v1/managers/{login_key}/bases')
-async def list_bases(request: Request, login_key: str):
->>>>>>> 86e74115
     account = db.Account.validate_login_key(login_key, allowed_kinds=db.admin_or_manager)
     with Session(db.engine) as session:
         statement = select(db.Base).where(db.Base.account_id == account.id)
@@ -99,7 +91,6 @@
     with Session(db.engine) as session:
         statement = select(Client).where(Client.account_id == account.id)
         results = session.exec(statement)
-<<<<<<< HEAD
         return [c.pubkey for c in results]
 
 
@@ -125,6 +116,3 @@
     redirect = responses.RedirectResponse(url='/login')
     redirect.delete_cookie('loginkey')
     return redirect
-=======
-        return [c.pubkey for c in results]
->>>>>>> 86e74115
